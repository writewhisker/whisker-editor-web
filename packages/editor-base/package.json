{
  "name": "@writewhisker/editor-base",
  "version": "0.1.0",
  "description": "Editor platform for Whisker - stores, components, and services",
  "license": "AGPL-3.0",
  "type": "module",
  "main": "./dist/index.js",
  "module": "./dist/index.js",
  "types": "./dist/index.d.ts",
  "exports": {
    ".": {
      "types": "./dist/index.d.ts",
      "import": "./dist/index.js"
    },
    "./api": {
      "types": "./dist/api.d.ts",
      "import": "./dist/api.js"
    },
    "./stores": {
      "types": "./dist/stores/index.d.ts",
      "import": "./dist/stores/index.js"
    },
    "./components": {
      "types": "./dist/components/index.d.ts",
      "import": "./dist/components/index.js"
    },
    "./services": {
      "types": "./dist/services/index.d.ts",
      "import": "./dist/services/index.js"
    },
    "./export": {
      "types": "./dist/export/index.d.ts",
      "import": "./dist/export/index.js"
    },
    "./import": {
      "types": "./dist/import/index.d.ts",
      "import": "./dist/import/index.js"
    },
    "./utils": {
      "types": "./dist/utils/index.d.ts",
      "import": "./dist/utils/index.js"
    },
    "./audio": {
      "types": "./dist/audio/index.d.ts",
      "import": "./dist/audio/index.js"
    },
    "./analytics": {
      "types": "./dist/analytics/index.d.ts",
      "import": "./dist/analytics/index.js"
    },
    "./animations": {
      "types": "./dist/animations/index.d.ts",
      "import": "./dist/animations/index.js"
    },
    "./publishing": {
      "types": "./dist/publishing/index.d.ts",
      "import": "./dist/publishing/index.js"
    },
    "./plugins": {
      "types": "./dist/plugins/index.d.ts",
      "import": "./dist/plugins/index.js"
    },
    "./scripting": {
      "types": "./dist/scripting/index.d.ts",
      "import": "./dist/scripting/index.js"
    },
    "./adapters": {
      "types": "./dist/adapters/index.d.ts",
      "import": "./dist/adapters/index.js"
    }
  },
  "files": [
    "dist",
    "README.md",
    "LICENSE"
  ],
  "scripts": {
    "dev": "vite build --watch",
    "build": "vite build",
    "build:types": "tsc --emitDeclarationOnly",
    "test": "vitest run",
    "test:watch": "vitest",
    "check": "svelte-check && tsc --noEmit"
  },
  "dependencies": {
    "@writewhisker/analytics": "workspace:*",
    "@writewhisker/core-ts": "workspace:*",
<<<<<<< HEAD
    "@writewhisker/publishing": "workspace:*",
=======
    "@writewhisker/github": "workspace:*",
>>>>>>> 6c1a1a8e
    "@writewhisker/scripting": "workspace:*",
    "@writewhisker/storage": "workspace:*",
    "@xyflow/svelte": "^1.4.1",
    "dagre": "^0.8.5",
    "isomorphic-dompurify": "^2.0.0",
    "jszip": "^3.10.0",
    "marked": "^12.0.0",
    "nanoid": "^5.0.0",
    "svelte": "^5.0.0",
    "svelte-virtual-list": "^3.0.1"
  },
  "devDependencies": {
    "@sveltejs/vite-plugin-svelte": "^4.0.0",
    "@testing-library/svelte": "^5.0.0",
    "@types/dagre": "^0.7.53",
    "@types/node": "^20.0.0",
    "svelte-check": "^4.0.0",
    "typescript": "^5.3.0",
    "vite": "^5.0.0",
    "vitest": "^1.0.0"
  },
  "publishConfig": {
    "access": "public"
  },
  "repository": {
    "type": "git",
    "url": "https://github.com/writewhisker/whisker-editor-web.git",
    "directory": "packages/editor-base"
  }
}<|MERGE_RESOLUTION|>--- conflicted
+++ resolved
@@ -85,11 +85,8 @@
   "dependencies": {
     "@writewhisker/analytics": "workspace:*",
     "@writewhisker/core-ts": "workspace:*",
-<<<<<<< HEAD
+    "@writewhisker/github": "workspace:*",
     "@writewhisker/publishing": "workspace:*",
-=======
-    "@writewhisker/github": "workspace:*",
->>>>>>> 6c1a1a8e
     "@writewhisker/scripting": "workspace:*",
     "@writewhisker/storage": "workspace:*",
     "@xyflow/svelte": "^1.4.1",
