import { expect, type Page } from '@playwright/test';

/**
 * Helper function to create a new project with improved reliability
 * Uses proper waits instead of arbitrary timeouts where possible
 */
export async function createNewProject(page: Page, projectName = 'Test Story') {
  console.log('[E2E] Starting createNewProject');

  // Clear all storage to ensure clean state
  await page.context().clearCookies();
  await page.goto('/');
  await page.waitForLoadState('networkidle');

  // Clear localStorage and IndexedDB
  await page.evaluate(() => {
    localStorage.clear();
    sessionStorage.clear();
    // Clear IndexedDB
    if (window.indexedDB) {
      window.indexedDB.databases().then((dbs) => {
        dbs.forEach((db) => {
          if (db.name) {
            window.indexedDB.deleteDatabase(db.name);
          }
        });
      });
    }
  });

  // Reload the page to start fresh
  await page.reload();
  await page.waitForLoadState('networkidle');
  console.log('[E2E] Page loaded with clean state');
  await page.screenshot({ path: 'test-results/debug-01-initial-load.png', fullPage: true });

  // Wait a bit for any initialization
  await page.waitForTimeout(1000);

  // Try to find "New Project" button first (might exist after clearing storage)
  const newProjectButton = page.locator('button:has-text("New Project")');
  const hasNewProjectButton = await newProjectButton.count() > 0;
  console.log('[E2E] Has New Project button:', hasNewProjectButton);

  if (hasNewProjectButton) {
    // If there's a "New Project" button, use it directly
    console.log('[E2E] Clicking New Project button directly');
    await newProjectButton.click();
    await page.screenshot({ path: 'test-results/debug-02-after-new-project-click.png', fullPage: true });
  } else {
    // Otherwise, use the landing page flow
    console.log('[E2E] Using landing page flow');

    // Find and click the Get Started Free button
    const getStartedButton = page.locator('button:has-text("Get Started Free")');
    await getStartedButton.waitFor({ state: 'visible', timeout: 10000 });
    console.log('[E2E] Found Get Started Free button');
    await page.screenshot({ path: 'test-results/debug-02-before-get-started.png', fullPage: true });

    await getStartedButton.click();
    console.log('[E2E] Clicked Get Started Free');

    // Wait for Template Gallery modal to appear
    await page.waitForTimeout(2000);
    await page.screenshot({ path: 'test-results/debug-03-after-get-started.png', fullPage: true });

    // Find and click the "Start with Blank Story" button in the Template Gallery
    const blankStoryButton = page.locator('button').filter({ hasText: 'Start with Blank Story' });
    console.log('[E2E] Looking for Start with Blank Story button');
    const blankStoryCount = await blankStoryButton.count();
    console.log('[E2E] Start with Blank Story button count:', blankStoryCount);

    await blankStoryButton.waitFor({ state: 'visible', timeout: 15000 });
    console.log('[E2E] Found Start with Blank Story button');
    await page.screenshot({ path: 'test-results/debug-04-before-blank-story.png', fullPage: true });

    await blankStoryButton.click();
    console.log('[E2E] Clicked Start with Blank Story');
  }

<<<<<<< HEAD
  // Wait for the "New Project" dialog to appear with the project name input
  await page.waitForTimeout(1000);
  await page.screenshot({ path: 'test-results/debug-05-before-project-dialog.png', fullPage: true });
=======
  // Wait for either the template gallery or the project name dialog
  await page.waitForTimeout(1000);
  await page.screenshot({ path: 'test-results/debug-05-before-project-dialog.png', fullPage: true });

  // Check if template gallery appeared (happens when clicking "New" button)
  const templateGallery = page.locator('text=Choose a Template');
  const templateGalleryVisible = await templateGallery.isVisible().catch(() => false);

  if (templateGalleryVisible) {
    console.log('[E2E] Template gallery appeared, looking for Start Blank button');
    const startBlankButton = page.locator('button:has-text("Start Blank")');
    await startBlankButton.waitFor({ state: 'visible', timeout: 10000 });
    console.log('[E2E] Found Start Blank button');
    await startBlankButton.click();
    console.log('[E2E] Clicked Start Blank button');
    await page.waitForTimeout(500);
  }
>>>>>>> b9ce63a0

  const projectNameInput = page.locator('input[placeholder="My Amazing Story"]');
  console.log('[E2E] Looking for project name input');
  await projectNameInput.waitFor({ state: 'visible', timeout: 10000 });
  console.log('[E2E] Found project name input');

  await projectNameInput.fill(projectName);
  console.log('[E2E] Filled project name:', projectName);

  // Click OK button to submit
  const okButton = page.locator('button:has-text("OK")');
  await okButton.waitFor({ state: 'visible', timeout: 5000 });
  console.log('[E2E] Found OK button');
  await okButton.click();
  console.log('[E2E] Clicked OK button');
  await page.waitForTimeout(500);
  await page.screenshot({ path: 'test-results/debug-06-after-submit.png', fullPage: true });

  // Wait for dialog overlays to close
  console.log('[E2E] Waiting for overlays to close');
  await page.waitForFunction(() => {
    const overlays = document.querySelectorAll('div[role="presentation"]');
    return overlays.length === 0;
  }, { timeout: 10000 });
  console.log('[E2E] Overlays closed');
  await page.screenshot({ path: 'test-results/debug-07-overlays-closed.png', fullPage: true });

  // Wait for editor to be ready - look for Passages text
  console.log('[E2E] Waiting for Passages text');
  try {
    await page.waitForSelector('text=Passages', { timeout: 15000 });
    console.log('[E2E] Found Passages text - editor loaded successfully');
  } catch (error) {
    console.error('[E2E] Failed to find Passages text');
    await page.screenshot({ path: 'test-results/debug-08-passages-not-found.png', fullPage: true });

    // Log what's actually on the page
    const bodyText = await page.locator('body').textContent();
    console.log('[E2E] Page content:', bodyText?.substring(0, 500));
    throw error;
  }

  // Wait for the Start passage node to be rendered
  console.log('[E2E] Waiting for Start passage to render');
  await page.waitForTimeout(2000);

  try {
<<<<<<< HEAD
    await page.waitForSelector('text=Start', { timeout: 10000 });
=======
    await page.getByRole('button', { name: 'Passage: Start' }).waitFor({ state: 'visible', timeout: 10000 });
>>>>>>> b9ce63a0
    console.log('[E2E] Found Start passage - project fully initialized');
  } catch (error) {
    console.error('[E2E] Failed to find Start passage');
    await page.screenshot({ path: 'test-results/debug-08-start-not-found.png', fullPage: true });

    // Log what passages exist
    const bodyText = await page.locator('body').textContent();
    console.log('[E2E] Page content:', bodyText?.substring(0, 1000));
    throw error;
  }

  await page.screenshot({ path: 'test-results/debug-09-final-state.png', fullPage: true });
  console.log('[E2E] createNewProject completed successfully');
}

/**
 * Wait for an element to be stable (not animating) before interacting
 */
export async function waitForStable(page: Page, selector: string, timeout = 5000) {
  const element = page.locator(selector);
  await element.waitFor({ state: 'visible', timeout });

  // Wait for animations to complete
  await page.waitForFunction(
    (sel) => {
      const el = document.querySelector(sel);
      if (!el) return false;
      const styles = window.getComputedStyle(el);
      return (
        styles.animationPlayState === 'running' ? false :
        parseFloat(styles.opacity) === 1
      );
    },
    selector,
    { timeout: 5000 }
  );
}

/**
 * Click an element and wait for it to be stable first
 */
export async function clickWhenReady(page: Page, selector: string) {
  await waitForStable(page, selector);
  await page.click(selector);
}

/**
 * Type text with proper delays to avoid race conditions
 */
export async function typeText(page: Page, selector: string, text: string) {
  const element = page.locator(selector);
  await element.waitFor({ state: 'visible', timeout: 5000 });
  await element.click();
  await element.fill(text);

  // Small delay for reactivity
  await page.waitForTimeout(100);
}

/**
 * Wait for text to appear in the page
 */
export async function waitForText(page: Page, text: string, timeout = 5000) {
  await page.waitForSelector(`text=${text}`, { timeout });
}

/**
 * Retry an operation up to N times if it fails
 */
export async function retry<T>(
  operation: () => Promise<T>,
  maxAttempts = 3,
  delayMs = 1000
): Promise<T> {
  for (let i = 0; i < maxAttempts; i++) {
    try {
      return await operation();
    } catch (error) {
      if (i === maxAttempts - 1) {
        throw error;
      }
      await new Promise(resolve => setTimeout(resolve, delayMs));
    }
  }
  throw new Error('Retry failed');
}<|MERGE_RESOLUTION|>--- conflicted
+++ resolved
@@ -78,11 +78,6 @@
     console.log('[E2E] Clicked Start with Blank Story');
   }
 
-<<<<<<< HEAD
-  // Wait for the "New Project" dialog to appear with the project name input
-  await page.waitForTimeout(1000);
-  await page.screenshot({ path: 'test-results/debug-05-before-project-dialog.png', fullPage: true });
-=======
   // Wait for either the template gallery or the project name dialog
   await page.waitForTimeout(1000);
   await page.screenshot({ path: 'test-results/debug-05-before-project-dialog.png', fullPage: true });
@@ -100,7 +95,6 @@
     console.log('[E2E] Clicked Start Blank button');
     await page.waitForTimeout(500);
   }
->>>>>>> b9ce63a0
 
   const projectNameInput = page.locator('input[placeholder="My Amazing Story"]');
   console.log('[E2E] Looking for project name input');
@@ -148,11 +142,7 @@
   await page.waitForTimeout(2000);
 
   try {
-<<<<<<< HEAD
-    await page.waitForSelector('text=Start', { timeout: 10000 });
-=======
     await page.getByRole('button', { name: 'Passage: Start' }).waitFor({ state: 'visible', timeout: 10000 });
->>>>>>> b9ce63a0
     console.log('[E2E] Found Start passage - project fully initialized');
   } catch (error) {
     console.error('[E2E] Failed to find Start passage');
